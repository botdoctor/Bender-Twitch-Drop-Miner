--- conflicted
+++ resolved
@@ -31,27 +31,18 @@
     set_default_settings,
 )
 
-<<<<<<< HEAD
-# Suppress warning for urllib3.connectionpool (selenium close connection)
-# Suppress Selenium and Flask (werkzeug) logs
-logging.getLogger("urllib3").setLevel(logging.ERROR)
-logging.getLogger("selenium").setLevel(logging.ERROR)
-logging.getLogger("werkzeug").setLevel(logging.ERROR)
-=======
 # Suppress:
 #   - chardet.charsetprober - [feed]
 #   - chardet.charsetprober - [get_confidence]
 #   - requests - [Starting new HTTPS connection (1)]
+#   - Flask (werkzeug) logs
 logging.getLogger("chardet.charsetprober").setLevel(logging.ERROR)
 logging.getLogger("requests").setLevel(logging.ERROR)
->>>>>>> be39a152
+logging.getLogger("werkzeug").setLevel(logging.ERROR)
 
 logger = logging.getLogger(__name__)
 
 
-<<<<<<< HEAD
-class TwitchChannelPointsMiner(object):
-=======
 class TwitchChannelPointsMiner:
     __slots__ = [
         "username",
@@ -70,18 +61,14 @@
         "logs_file",
     ]
 
->>>>>>> be39a152
     def __init__(
         self,
         username: str,
         password: str = None,
         claim_drops_startup: bool = False,
-<<<<<<< HEAD
         analytics: bool = True,
         # Settings for logging and selenium as you can see.
-=======
         priority: list = [Priority.STREAK, Priority.DROPS, Priority.ORDER],
->>>>>>> be39a152
         # This settings will be global shared trought Settings class
         logger_settings: LoggerSettings = LoggerSettings(),
         # Default values for all streamers
@@ -304,7 +291,6 @@
         if self.sync_campaigns_thread is not None:
             self.sync_campaigns_thread.join()
 
-<<<<<<< HEAD
         # Check if all the mutex are unlocked.
         # Prevent breaks of .json file
         for streamer in self.streamers:
@@ -312,9 +298,6 @@
                 streamer.mutex.acquire()
                 streamer.mutex.release()
 
-=======
-        time.sleep(1)
->>>>>>> be39a152
         self.__print_report()
 
         sys.exit(0)
@@ -357,13 +340,6 @@
 
         print("")
         for streamer_index in range(0, len(self.streamers)):
-<<<<<<< HEAD
-            logger.info(
-                f"{repr(self.streamers[streamer_index])}, Total Points Gained (after farming - before farming): {_millify(self.streamers[streamer_index].channel_points - self.original_streamers[streamer_index])}",
-                extra={"emoji": ":robot:"},
-            )
-=======
->>>>>>> be39a152
             if self.streamers[streamer_index].history != {}:
                 gained = (
                     self.streamers[streamer_index].channel_points
