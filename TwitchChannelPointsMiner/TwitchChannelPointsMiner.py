# -*- coding: utf-8 -*-

import logging
import os
import random
import signal
import sys
import threading
import time
import uuid
from datetime import datetime
from pathlib import Path

from TwitchChannelPointsMiner.classes.Chat import ChatPresence, ThreadChat
from TwitchChannelPointsMiner.classes.entities.PubsubTopic import PubsubTopic
from TwitchChannelPointsMiner.classes.entities.Streamer import (
    Streamer,
    StreamerSettings,
)
from TwitchChannelPointsMiner.classes.Exceptions import StreamerDoesNotExistException
from TwitchChannelPointsMiner.classes.Settings import FollowersOrder, Priority, Settings
from TwitchChannelPointsMiner.classes.Twitch import Twitch
from TwitchChannelPointsMiner.classes.WebSocketsPool import WebSocketsPool
from TwitchChannelPointsMiner.logger import LoggerSettings, configure_loggers
from TwitchChannelPointsMiner.utils import (
    _millify,
    at_least_one_value_in_settings_is,
    check_versions,
    get_user_agent,
    internet_connection_available,
    set_default_settings,
)

# Suppress:
#   - chardet.charsetprober - [feed]
#   - chardet.charsetprober - [get_confidence]
#   - requests - [Starting new HTTPS connection (1)]
#   - Flask (werkzeug) logs
#   - irc.client - [process_data]
#   - irc.client - [_dispatcher]
#   - irc.client - [_handle_message]
logging.getLogger("chardet.charsetprober").setLevel(logging.ERROR)
logging.getLogger("requests").setLevel(logging.ERROR)
logging.getLogger("werkzeug").setLevel(logging.ERROR)
logging.getLogger("irc.client").setLevel(logging.ERROR)

logger = logging.getLogger(__name__)


class TwitchChannelPointsMiner:
    __slots__ = [
        "username",
        "twitch",
        "claim_drops_startup",
<<<<<<< HEAD
        "enable_analytics",
=======
        "analytics",
>>>>>>> a411ed35
        "priority",
        "streamers",
        "events_predictions",
        "minute_watcher_thread",
        "sync_campaigns_thread",
        "ws_pool",
        "session_id",
        "running",
        "start_datetime",
        "original_streamers",
        "logs_file",
        "queue_listener",
    ]

    def __init__(
        self,
        username: str,
        password: str = None,
        claim_drops_startup: bool = False,
<<<<<<< HEAD
        enable_analytics: bool = False,
=======
        analytics: bool = False,
>>>>>>> a411ed35
        # Settings for logging and selenium as you can see.
        priority: list = [Priority.STREAK, Priority.DROPS, Priority.ORDER],
        # This settings will be global shared trought Settings class
        logger_settings: LoggerSettings = LoggerSettings(),
        # Default values for all streamers
        streamer_settings: StreamerSettings = StreamerSettings(),
    ):
        # Analytics switch
<<<<<<< HEAD
        Settings.enable_analytics = enable_analytics

        if enable_analytics is True:
=======
        Settings.analytics = analytics

        if Settings.analytics is True:
            from TwitchChannelPointsMiner.classes.AnalyticsServer import AnalyticsServer
>>>>>>> a411ed35
            Settings.analytics_path = os.path.join(Path().absolute(), "analytics", username)
            Path(Settings.analytics_path).mkdir(parents=True, exist_ok=True)

        self.username = username

        # Set as global config
        Settings.logger = logger_settings

        # Init as default all the missing values
        streamer_settings.default()
        streamer_settings.bet.default()
        Settings.streamer_settings = streamer_settings

        user_agent = get_user_agent("FIREFOX")
        self.twitch = Twitch(self.username, user_agent, password)

        self.claim_drops_startup = claim_drops_startup
        self.priority = priority if isinstance(priority, list) else [priority]

        self.streamers = []
        self.events_predictions = {}
        self.minute_watcher_thread = None
        self.sync_campaigns_thread = None
        self.ws_pool = None

        self.session_id = str(uuid.uuid4())
        self.running = False
        self.start_datetime = None
        self.original_streamers = []

        self.logs_file, self.queue_listener = configure_loggers(
            self.username, logger_settings
        )

        # Check for the latest version of the script
        current_version, github_version = check_versions()
        if github_version == "0.0.0":
            logger.error(
                "Unable to detect if you have the latest version of this script"
            )
        elif current_version != github_version:
            logger.info(f"You are running the version {current_version} of this script")
            logger.info(f"The latest version on GitHub is: {github_version}")

        for sign in [signal.SIGINT, signal.SIGSEGV, signal.SIGTERM]:
            signal.signal(sign, self.end)

<<<<<<< HEAD
    def analytics(
        self,
        host: str = "127.0.0.1",
        port: int = 5000,
        refresh: int = 5,
        days_ago: int = 7,
    ):
        # Analytics switch
        if Settings.enable_analytics is True:
            from TwitchChannelPointsMiner.classes.AnalyticsServer import AnalyticsServer
            
=======
    # Analytics switch
    if Settings.analytics is True:
        def analytics(
            self,
            host: str = "127.0.0.1",
            port: int = 5000,
            refresh: int = 5,
            days_ago: int = 7,
        ):
>>>>>>> a411ed35
            http_server = AnalyticsServer(
                host=host, port=port, refresh=refresh, days_ago=days_ago
            )
            http_server.daemon = True
            http_server.name = "Analytics Thread"
            http_server.start()
        else:
            logger.error("Can't start analytics(), please set enable_analytics=True")

    def mine(
        self,
        streamers: list = [],
        blacklist: list = [],
        followers: bool = False,
        followers_order: FollowersOrder = FollowersOrder.ASC,
    ):
        self.run(streamers=streamers, blacklist=blacklist, followers=followers)

    def run(
        self,
        streamers: list = [],
        blacklist: list = [],
        followers: bool = False,
        followers_order: FollowersOrder = FollowersOrder.ASC,
    ):
        if self.running:
            logger.error("You can't start multiple sessions of this instance!")
        else:
            logger.info(
                f"Start session: '{self.session_id}'", extra={"emoji": ":bomb:"}
            )
            self.running = True
            self.start_datetime = datetime.now()

            self.twitch.login()

            if self.claim_drops_startup is True:
                self.twitch.claim_all_drops_from_inventory()

            streamers_name: list = []
            streamers_dict: dict = {}

            for streamer in streamers:
                username = (
                    streamer.username
                    if isinstance(streamer, Streamer)
                    else streamer.lower().strip()
                )
                if username not in blacklist:
                    streamers_name.append(username)
                    streamers_dict[username] = streamer

            if followers is True:
                followers_array = self.twitch.get_followers(order=followers_order)
                logger.info(
                    f"Load {len(followers_array)} followers from your profile!",
                    extra={"emoji": ":clipboard:"},
                )
                for username in followers_array:
                    if username not in streamers_dict and username not in blacklist:
                        streamers_name.append(username)
                        streamers_dict[username] = username.lower().strip()

            logger.info(
                f"Loading data for {len(streamers_name)} streamers. Please wait...",
                extra={"emoji": ":nerd_face:"},
            )
            for username in streamers_name:
                if username in streamers_name:
                    time.sleep(random.uniform(0.3, 0.7))
                    try:
                        streamer = (
                            streamers_dict[username]
                            if isinstance(streamers_dict[username], Streamer) is True
                            else Streamer(username)
                        )
                        streamer.channel_id = self.twitch.get_channel_id(username)
                        streamer.settings = set_default_settings(
                            streamer.settings, Settings.streamer_settings
                        )
                        streamer.settings.bet = set_default_settings(
                            streamer.settings.bet, Settings.streamer_settings.bet
                        )
                        if streamer.settings.chat != ChatPresence.NEVER:
                            streamer.irc_chat = ThreadChat(
                                self.username,
                                self.twitch.twitch_login.get_auth_token(),
                                streamer.username,
                            )
                        self.streamers.append(streamer)
                    except StreamerDoesNotExistException:
                        logger.info(
                            f"Streamer {username} does not exist",
                            extra={"emoji": ":cry:"},
                        )

            # Populate the streamers with default values.
            # 1. Load channel points and auto-claim bonus
            # 2. Check if streamers are online
            # 3. DEACTIVATED: Check if the user is a moderator. (was used before the 5th of April 2021 to deactivate predictions)
            for streamer in self.streamers:
                time.sleep(random.uniform(0.3, 0.7))
                self.twitch.load_channel_points_context(streamer)
                self.twitch.check_streamer_online(streamer)
                # self.twitch.viewer_is_mod(streamer)

            self.original_streamers = [
                streamer.channel_points for streamer in self.streamers
            ]

            # If we have at least one streamer with settings = make_predictions True
            make_predictions = at_least_one_value_in_settings_is(
                self.streamers, "make_predictions", True
            )

            # If we have at least one streamer with settings = claim_drops True
            # Spawn a thread for sync inventory and dashboard
            if (
                at_least_one_value_in_settings_is(self.streamers, "claim_drops", True)
                is True
            ):
                self.sync_campaigns_thread = threading.Thread(
                    target=self.twitch.sync_campaigns,
                    args=(self.streamers,),
                )
                self.sync_campaigns_thread.name = "Sync campaigns/inventory"
                self.sync_campaigns_thread.start()
                time.sleep(30)

            self.minute_watcher_thread = threading.Thread(
                target=self.twitch.send_minute_watched_events,
                args=(self.streamers, self.priority),
            )
            self.minute_watcher_thread.name = "Minute watcher"
            self.minute_watcher_thread.start()

            self.ws_pool = WebSocketsPool(
                twitch=self.twitch,
                streamers=self.streamers,
                events_predictions=self.events_predictions,
            )

            # Subscribe to community-points-user. Get update for points spent or gains
            user_id = self.twitch.twitch_login.get_user_id()
            self.ws_pool.submit(
                PubsubTopic(
                    "community-points-user-v1",
                    user_id=user_id,
                )
            )

            # Going to subscribe to predictions-user-v1. Get update when we place a new prediction (confirm)
            if make_predictions is True:
                self.ws_pool.submit(
                    PubsubTopic(
                        "predictions-user-v1",
                        user_id=user_id,
                    )
                )

            for streamer in self.streamers:
                self.ws_pool.submit(
                    PubsubTopic("video-playback-by-id", streamer=streamer)
                )

                if streamer.settings.follow_raid is True:
                    self.ws_pool.submit(PubsubTopic("raid", streamer=streamer))

                if streamer.settings.make_predictions is True:
                    self.ws_pool.submit(
                        PubsubTopic("predictions-channel-v1", streamer=streamer)
                    )

            refresh_context = time.time()
            while self.running:
                time.sleep(random.uniform(20, 60))
                # Do an external control for WebSocket. Check if the thread is running
                # Check if is not None because maybe we have already created a new connection on array+1 and now index is None
                for index in range(0, len(self.ws_pool.ws)):
                    if (
                        self.ws_pool.ws[index].is_reconneting is False
                        and self.ws_pool.ws[index].elapsed_last_ping() > 10
                        and internet_connection_available() is True
                    ):
                        logger.info(
                            f"#{index} - The last PING was sent more than 10 minutes ago. Reconnecting to the WebSocket..."
                        )
                        WebSocketsPool.handle_reconnection(self.ws_pool.ws[index])

                if ((time.time() - refresh_context) // 60) >= 30:
                    refresh_context = time.time()
                    for index in range(0, len(self.streamers)):
                        if self.streamers[index].is_online:
                            self.twitch.load_channel_points_context(
                                self.streamers[index]
                            )

    def end(self, signum, frame):
        logger.info("CTRL+C Detected! Please wait just a moment!")

        for streamer in self.streamers:
            if (
                streamer.irc_chat is not None
                and streamer.settings.chat != ChatPresence.NEVER
            ):
                streamer.leave_chat()
                if streamer.irc_chat.is_alive() is True:
                    streamer.irc_chat.join()

        self.running = self.twitch.running = False
        if self.ws_pool is not None:
            self.ws_pool.end()

        if self.minute_watcher_thread is not None:
            self.minute_watcher_thread.join()

        if self.sync_campaigns_thread is not None:
            self.sync_campaigns_thread.join()

        # Check if all the mutex are unlocked.
        # Prevent breaks of .json file
        for streamer in self.streamers:
            if streamer.mutex.locked():
                streamer.mutex.acquire()
                streamer.mutex.release()

        self.__print_report()

        # Stop the queue listener to make sure all messages have been logged
        self.queue_listener.stop()

        sys.exit(0)

    def __print_report(self):
        print("\n")
        logger.info(
            f"Ending session: '{self.session_id}'", extra={"emoji": ":stop_sign:"}
        )
        if self.logs_file is not None:
            logger.info(
                f"Logs file: {self.logs_file}", extra={"emoji": ":page_facing_up:"}
            )
        logger.info(
            f"Duration {datetime.now() - self.start_datetime}",
            extra={"emoji": ":hourglass:"},
        )

        if self.events_predictions != {}:
            print("")
            for event_id in self.events_predictions:
                event = self.events_predictions[event_id]
                if (
                    event.bet_confirmed is True
                    and event.streamer.settings.make_predictions is True
                ):
                    logger.info(
                        f"{event.streamer.settings.bet}",
                        extra={"emoji": ":wrench:"},
                    )
                    if event.streamer.settings.bet.filter_condition is not None:
                        logger.info(
                            f"{event.streamer.settings.bet.filter_condition}",
                            extra={"emoji": ":pushpin:"},
                        )
                    logger.info(
                        f"{event.print_recap()}",
                        extra={"emoji": ":bar_chart:"},
                    )

        print("")
        for streamer_index in range(0, len(self.streamers)):
            if self.streamers[streamer_index].history != {}:
                gained = (
                    self.streamers[streamer_index].channel_points
                    - self.original_streamers[streamer_index]
                )
                logger.info(
                    f"{repr(self.streamers[streamer_index])}, Total Points Gained (after farming - before farming): {_millify(gained)}",
                    extra={"emoji": ":robot:"},
                )
                if self.streamers[streamer_index].history != {}:
                    logger.info(
                        f"{self.streamers[streamer_index].print_history()}",
                        extra={"emoji": ":moneybag:"},
                    )<|MERGE_RESOLUTION|>--- conflicted
+++ resolved
@@ -52,11 +52,7 @@
         "username",
         "twitch",
         "claim_drops_startup",
-<<<<<<< HEAD
         "enable_analytics",
-=======
-        "analytics",
->>>>>>> a411ed35
         "priority",
         "streamers",
         "events_predictions",
@@ -76,11 +72,7 @@
         username: str,
         password: str = None,
         claim_drops_startup: bool = False,
-<<<<<<< HEAD
         enable_analytics: bool = False,
-=======
-        analytics: bool = False,
->>>>>>> a411ed35
         # Settings for logging and selenium as you can see.
         priority: list = [Priority.STREAK, Priority.DROPS, Priority.ORDER],
         # This settings will be global shared trought Settings class
@@ -89,16 +81,9 @@
         streamer_settings: StreamerSettings = StreamerSettings(),
     ):
         # Analytics switch
-<<<<<<< HEAD
         Settings.enable_analytics = enable_analytics
 
         if enable_analytics is True:
-=======
-        Settings.analytics = analytics
-
-        if Settings.analytics is True:
-            from TwitchChannelPointsMiner.classes.AnalyticsServer import AnalyticsServer
->>>>>>> a411ed35
             Settings.analytics_path = os.path.join(Path().absolute(), "analytics", username)
             Path(Settings.analytics_path).mkdir(parents=True, exist_ok=True)
 
@@ -146,7 +131,6 @@
         for sign in [signal.SIGINT, signal.SIGSEGV, signal.SIGTERM]:
             signal.signal(sign, self.end)
 
-<<<<<<< HEAD
     def analytics(
         self,
         host: str = "127.0.0.1",
@@ -158,17 +142,6 @@
         if Settings.enable_analytics is True:
             from TwitchChannelPointsMiner.classes.AnalyticsServer import AnalyticsServer
             
-=======
-    # Analytics switch
-    if Settings.analytics is True:
-        def analytics(
-            self,
-            host: str = "127.0.0.1",
-            port: int = 5000,
-            refresh: int = 5,
-            days_ago: int = 7,
-        ):
->>>>>>> a411ed35
             http_server = AnalyticsServer(
                 host=host, port=port, refresh=refresh, days_ago=days_ago
             )
