--- conflicted
+++ resolved
@@ -386,14 +386,8 @@
 | `percentage_gap`   	| int             	| 20      	| Gap difference between outcomesA and outcomesB (for SMART stragegy)                                            	                                                                          |
 | `max_points`       	| int             	| 50000   	| If the x percentage of your channel points is GT bet_max_points set this value                                 	                                                                          |
 | `stealth_mode`     	| bool            	| False   	| If the calculated amount of channel points is GT the highest bet, place the highest value minus 1-2 points [#33](https://github.com/Tkd-Alex/Twitch-Channel-Points-Miner-v2/issues/33)      |
-<<<<<<< HEAD
-| `join_chat` 	        | bool 	            | True    	| Join IRC-Chat to appear online in chat and attempt to get StreamElements channel points and increase view-time  [#47](https://github.com/Tkd-Alex/Twitch-Channel-Points-Miner-v2/issues/47) |
-| `delay_mode` 	        | DelayMode         | FROM_END	| Define how is calculating the waiting time before placing a bet                                                                                                                             |
-| `delay` 	            | float             | 6     	| Value to be used to calculate bet delay depending on `delay_mode` value                                                                                                                     |
-=======
 | `delay_mode` 	        | DelayMode         	| FROM_END	| Define how is calculating the waiting time before placing a bet |
 | `delay` 	        | float             	| 6     	| Value to be used to calculate bet delay depending on `delay_mode` value |
->>>>>>> 250754b8
 
 #### Bet strategy
 
