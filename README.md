--- conflicted
+++ resolved
@@ -134,21 +134,6 @@
 		Outcome1(NO (PINK) Points: 2M, Users: 146 (56.15%), Odds: 1.31 (76.34%))
 		Result: {'type': 'LOSE', 'won': 0}
 
-<<<<<<< HEAD
-%d/%m/%y %H:%M:%S - 🤖  Streamer(username=streamer-username, channel_id=0000000, channel_points=67247), Gained (end-start): -7838
-%d/%m/%y %H:%M:%S - 💰  WATCH(35 times, 350 gained), CLAIM(11 times, 550 gained), PREDICTION(1 times, 6531 gained)
-%d/%m/%y %H:%M:%S - 🤖  Streamer(username=streamer-username1, channel_id=0000000, channel_points=4240), Gained (end-start): 0
-%d/%m/%y %H:%M:%S - 🤖  Streamer(username=streamer-username2, channel_id=0000000, channel_points=61365), Gained (end-start): 977
-%d/%m/%y %H:%M:%S - 💰  WATCH(11 times, 132 gained), REFUND(1 times, 605 gained), CLAIM(4 times, 240 gained)
-%d/%m/%y %H:%M:%S - 🤖  Streamer(username=streamer-username3, channel_id=0000000, channel_points=6815), Gained (end-start): 0
-%d/%m/%y %H:%M:%S - 🤖  Streamer(username=streamer-username4, channel_id=0000000, channel_points=16386), Gained (end-start): 0
-%d/%m/%y %H:%M:%S - 🤖  Streamer(username=streamer-username5, channel_id=0000000, channel_points=25960), Gained (end-start): 1680
-%d/%m/%y %H:%M:%S - 💰  WATCH(53 times, 530 gained), CLAIM(17 times, 850 gained)
-%d/%m/%y %H:%M:%S - 🤖  Streamer(username=streamer-username6, channel_id=0000000, channel_points=9430), Gained (end-start): 1120
-%d/%m/%y %H:%M:%S - 💰  WATCH(42 times, 420 gained), WATCH_STREAK(1 times, 450 gained), CLAIM(14 times, 700 gained)
-%d/%m/%y %H:%M:%S - 🤖  Streamer(username=streamer-username7, channel_id=0000000, channel_points=2380), Gained (end-start): 0
-%d/%m/%y %H:%M:%S - 🤖  Streamer(username=streamer-username8, channel_id=0000000, channel_points=10230), Gained (end-start): 0
-=======
 %d/%m/%y %H:%M:%S - 🤖  Streamer(username=streamer-username, channel_id=0000000, channel_points=67247), Total points gained (after farming - before farming): -7838
 %d/%m/%y %H:%M:%S - 💰  WATCH(35 times, 350 gained), CLAIM(11 times, 550 gained), PREDICTION(1 times, 6531 gained)
 %d/%m/%y %H:%M:%S - 🤖  Streamer(username=streamer-username1, channel_id=0000000, channel_points=4240), Total points gained (after farming - before farming): 0
@@ -162,7 +147,6 @@
 %d/%m/%y %H:%M:%S - 💰  WATCH(42 times, 420 gained), WATCH_STREAK(1 times, 450 gained), CLAIM(14 times, 700 gained)
 %d/%m/%y %H:%M:%S - 🤖  Streamer(username=streamer-username7, channel_id=0000000, channel_points=2380), Total points gained (after farming - before farming): 0
 %d/%m/%y %H:%M:%S - 🤖  Streamer(username=streamer-username8, channel_id=0000000, channel_points=10230), Total points gained (after farming - before farming): 0
->>>>>>> 2d1997b6
 ```
 
 ## How to use:
